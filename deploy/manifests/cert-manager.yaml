--- conflicted
+++ resolved
@@ -20,11 +20,7 @@
   namespace: "cert-manager"
   labels:
     app: cert-manager
-<<<<<<< HEAD
-    chart: cert-manager-v0.6.0-dev.7
-=======
-    chart: cert-manager-v0.6.0-alpha.0
->>>>>>> 3082bd11
+    chart: cert-manager-v0.6.0-alpha.1
     release: cert-manager
     heritage: Tiller
 ---
@@ -35,11 +31,7 @@
   name: cert-manager
   labels:
     app: cert-manager
-<<<<<<< HEAD
-    chart: cert-manager-v0.6.0-dev.7
-=======
-    chart: cert-manager-v0.6.0-alpha.0
->>>>>>> 3082bd11
+    chart: cert-manager-v0.6.0-alpha.1
     release: cert-manager
     heritage: Tiller
 rules:
@@ -59,11 +51,7 @@
   name: cert-manager
   labels:
     app: cert-manager
-<<<<<<< HEAD
-    chart: cert-manager-v0.6.0-dev.7
-=======
-    chart: cert-manager-v0.6.0-alpha.0
->>>>>>> 3082bd11
+    chart: cert-manager-v0.6.0-alpha.1
     release: cert-manager
     heritage: Tiller
 roleRef:
@@ -81,11 +69,7 @@
   name: cert-manager-view
   labels:
     app: cert-manager
-<<<<<<< HEAD
-    chart: cert-manager-v0.6.0-dev.7
-=======
-    chart: cert-manager-v0.6.0-alpha.0
->>>>>>> 3082bd11
+    chart: cert-manager-v0.6.0-alpha.1
     release: cert-manager
     heritage: Tiller
     rbac.authorization.k8s.io/aggregate-to-view: "true"
@@ -102,11 +86,7 @@
   name: cert-manager-edit
   labels:
     app: cert-manager
-<<<<<<< HEAD
-    chart: cert-manager-v0.6.0-dev.7
-=======
-    chart: cert-manager-v0.6.0-alpha.0
->>>>>>> 3082bd11
+    chart: cert-manager-v0.6.0-alpha.1
     release: cert-manager
     heritage: Tiller
     rbac.authorization.k8s.io/aggregate-to-edit: "true"
@@ -269,11 +249,7 @@
   namespace: "cert-manager"
   labels:
     app: cert-manager
-<<<<<<< HEAD
-    chart: cert-manager-v0.6.0-dev.7
-=======
-    chart: cert-manager-v0.6.0-alpha.0
->>>>>>> 3082bd11
+    chart: cert-manager-v0.6.0-alpha.1
     release: cert-manager
     heritage: Tiller
 spec:
